# frozen_string_literal: true

require 'spec_helper'
require 'json'

describe 'cpi.json.erb' do
  let(:jobs_root) { File.join(File.dirname(__FILE__), '../../../../../../../../', 'jobs') }
  let(:cpi_specification_file) { File.absolute_path(File.join(jobs_root, 'azure_cpi/spec')) }
  let(:cpi_json_erb) { File.read(File.absolute_path(File.join(jobs_root, 'azure_cpi/templates/cpi.json.erb'))) }
  let(:manifest) do
    {
      'properties' => {
        'azure' => {
          'environment' => 'AzureCloud',
          'subscription_id' => 'fake-subscription-id',
          'tenant_id' => 'fake-tenant-id',
          'client_id' => 'fake-client-id',
          'client_secret' => 'fake-client-secret',
          'resource_group_name' => 'fake-resource-group-name',
          'storage_account_name' => 'fake-storage-account-name',
          'ssh_user' => 'vcap',
          'ssh_public_key' => 'ssh-rsa ABCDEFGHIJKLMN',
          'default_security_group' => 'fake-default-security-group'
        },
        'registry' => {
          'host' => 'registry-host.example.com',
          'username' => 'admin',
          'password' => 'admin',
          'port' => 25_777
        },
        'blobstore' => {
          'address' => 'blobstore-address.example.com',
          'agent' => {
            'user' => 'agent',
            'password' => 'agent-password'
          }
        },
        'nats' => {
          'address' => 'nats-address.example.com',
          'password' => 'nats-password'
        }
      }
    }
  end
  let(:logger) { Logger.new(STDERR) }

  subject(:parsed_json) do
    context_hash = YAML.load_file(cpi_specification_file)
    context = TemplateEvaluationContext.new(context_hash, manifest)
    renderer = ERBRenderer.new(context)
    parsed_json = JSON.parse(renderer.render(cpi_json_erb))
    parsed_json
  end

  it 'is able to render the erb given most basic manifest properties' do
    expect(subject).to eq(
      'cloud' => {
        'plugin' => 'azure',
        'properties' => {
          'azure' => {
            'environment' => 'AzureCloud',
            'subscription_id' => 'fake-subscription-id',
            'tenant_id' => 'fake-tenant-id',
            'client_id' => 'fake-client-id',
            'client_secret' => 'fake-client-secret',
            'managed_service_identity' => {
              'enabled' => false
            },
            'resource_group_name' => 'fake-resource-group-name',
            'storage_account_name' => 'fake-storage-account-name',
            'ssh_user' => 'vcap',
            'ssh_public_key' => 'ssh-rsa ABCDEFGHIJKLMN',
            'default_security_group' => 'fake-default-security-group',
            'parallel_upload_thread_num' => 16,
            'debug_mode' => false,
            'keep_failed_vms' => false,
            'enable_telemetry' => false,
            'use_managed_disks' => false,
            'pip_idle_timeout_in_minutes' => 4,
<<<<<<< HEAD
            'enable_vm_boot_diagnostics'  => false,
            'vmss' => {
              'enabled' => false
            }
=======
            'enable_vm_boot_diagnostics' => false
>>>>>>> 35916a37
          },
          'registry' => {
            'address' => 'registry-host.example.com',
            'user' => 'admin',
            'password' => 'admin',
            'http' => {
              'port' => 25_777,
              'user' => 'admin',
              'password' => 'admin'
            },
            'endpoint' => 'http://admin:admin@registry-host.example.com:25777'
          },
          'agent' => {
            'ntp' => [
              '0.pool.ntp.org',
              '1.pool.ntp.org'
            ],
            'blobstore' => {
              'provider' => 'dav',
              'options' => {
                'endpoint' => 'http://blobstore-address.example.com:25250',
                'user' => 'agent',
                'password' => 'agent-password'
              }
            },
            'mbus' => 'nats://nats:nats-password@nats-address.example.com:4222'
          }
        }
      }
    )
  end

  context 'when parsing the azure property' do
    context 'when the location is specified' do
      before do
        manifest['properties']['azure']['location'] = 'fake-location'
      end

      it 'is able to render location to fake-location' do
        expect(subject['cloud']['properties']['azure']['location']).to eq('fake-location')
      end
    end

    context 'when managed service identity is used' do
      before do
        manifest['properties']['azure']['managed_service_identity'] = { 'enabled' => true }
        manifest['properties']['azure']['tenant_id'] = nil
        manifest['properties']['azure']['client_id'] = nil
        manifest['properties']['azure']['client_secret'] = nil
      end

      it 'should use MSI and allow tenant_id/client_id/client_secret to be nil' do
        expect(subject['cloud']['properties']['azure']['managed_service_identity']['enabled']).to be(true)
        expect(subject['cloud']['properties']['azure']['tenant_id']).to be_nil
        expect(subject['cloud']['properties']['azure']['client_id']).to be_nil
        expect(subject['cloud']['properties']['azure']['client_secret']).to be_nil
      end
    end

    context 'when managed service identity is not used' do
      context 'when client_secret is provided' do
        it 'is able to render client_secret' do
          expect(subject['cloud']['properties']['azure']['managed_service_identity']['enabled']).to be(false)
          expect(subject['cloud']['properties']['azure']['tenant_id']).to eq('fake-tenant-id')
          expect(subject['cloud']['properties']['azure']['client_id']).to eq('fake-client-id')
          expect(subject['cloud']['properties']['azure']['client_secret']).to eq('fake-client-secret')
        end
      end

      context 'when client_secret is not provided' do
        before do
          manifest['properties']['azure']['client_secret'] = nil
        end

        context 'when certificate is not provided' do
          before do
            manifest['properties']['azure']['certificate'] = nil
          end

          it 'raises an error of missing azure.client_secret and azure.certificate' do
            expect { subject }.to raise_error(/both "client_secret" and "certificate" are not provided/)
          end
        end

        context 'when certificate is provided' do
          before do
            manifest['properties']['azure']['certificate'] = 'fake-certificate-content'
          end

          it 'allows client_secret to be nil' do
            expect(subject['cloud']['properties']['azure']['managed_service_identity']['enabled']).to be(false)
            expect(subject['cloud']['properties']['azure']['tenant_id']).to eq('fake-tenant-id')
            expect(subject['cloud']['properties']['azure']['client_id']).to eq('fake-client-id')
            expect(subject['cloud']['properties']['azure']['client_secret']).to be_nil
          end
        end
      end
    end

    context 'when the managed disks are enabled' do
      before do
        manifest['properties']['azure']['use_managed_disks'] = true
      end

      it 'is able to render use_managed_disks to true' do
        expect(subject['cloud']['properties']['azure']['use_managed_disks']).to be(true)
      end
    end

    context 'when the keep_failed_vms are enabled' do
      before do
        manifest['properties']['azure']['keep_failed_vms'] = true
      end

      it 'is able to render keep_failed_vms to true' do
        expect(subject['cloud']['properties']['azure']['keep_failed_vms']).to be(true)
      end
    end

    context 'when pip_idle_timeout_in_minutes is set to 20' do
      before do
        manifest['properties']['azure']['pip_idle_timeout_in_minutes'] = 20
      end

      it 'is able to render pip_idle_timeout_in_minutes to 20' do
        expect(subject['cloud']['properties']['azure']['pip_idle_timeout_in_minutes']).to be(20)
      end
    end

    context 'when the default security group is not provided' do
      before do
        manifest['properties']['azure']['default_security_group'] = nil
      end

      it 'allows default_security_group to be empty string' do
        expect(subject['cloud']['properties']['azure']['default_security_group']).to be_nil
      end
    end

    context 'when the storage account is not provided' do
      before do
        manifest['properties']['azure']['storage_account_name'] = nil
      end

      context 'when the managed disks are enabled' do
        before do
          manifest['properties']['azure']['use_managed_disks'] = true
        end

        it 'allows storage_account_name to be nil' do
          expect(subject['cloud']['properties']['azure']['storage_account_name']).to be_nil
        end
      end

      context 'when the managed disks are disabled' do
        it 'raises an error of missing storage_account_name' do
          expect { subject }.to raise_error(/storage_account_name cannot be nil if use_managed_disks is false/)
        end
      end
    end

    context 'when the ssh public key is not provided' do
      before do
        manifest['properties']['azure']['ssh_public_key'] = nil
      end

      it 'raises an error of missing ssh_public_key' do
        expect { subject }.to raise_error(/"ssh_public_key" is not set/)
      end
    end

    context 'when the enable_telemetry is disabled' do
      before do
        manifest['properties']['azure']['enable_telemetry'] = false
      end

      it 'is able to render enable_telemetry to false' do
        expect(subject['cloud']['properties']['azure']['enable_telemetry']).to be(false)
      end
    end

    context 'when the enable_telemetry is enabled' do
      before do
        manifest['properties']['azure']['enable_telemetry'] = true
      end

      it 'is able to render enable_telemetry to true' do
        expect(subject['cloud']['properties']['azure']['enable_telemetry']).to be(true)
      end
    end

    context 'when the enable_vm_boot_diagnostics is disabled' do
      before do
        manifest['properties']['azure']['enable_vm_boot_diagnostics'] = false
      end

      it 'is able to render enable_vm_boot_diagnostics to false' do
        expect(subject['cloud']['properties']['azure']['enable_vm_boot_diagnostics']).to be(false)
      end
    end

    context 'when the enable_vm_boot_diagnostics is enabled' do
      before do
        manifest['properties']['azure']['enable_vm_boot_diagnostics'] = true
      end

      it 'is able to render enable_vm_boot_diagnostics to true' do
        expect(subject['cloud']['properties']['azure']['enable_vm_boot_diagnostics']).to be(true)
      end
    end

    context 'when the environment is AzureStack' do
      before do
        manifest['properties']['azure']['environment'] = 'AzureStack'
        manifest['properties']['azure']['azure_stack'] = {}
      end

      context 'when all the required properties are provided' do
        before do
          manifest['properties']['azure']['azure_stack']['resource'] = 'fake-token-resource'
        end

        it 'parses the AzureStack properties' do
          expect(subject['cloud']['properties']['azure']['azure_stack']).to eq(
            'domain' => 'local.azurestack.external',
            'authentication' => 'AzureAD',
            'resource' => 'fake-token-resource',
            'endpoint_prefix' => 'management'
          )
        end
      end

      context 'when maximal properties are provided' do
        before do
          manifest['properties']['azure']['azure_stack']['domain']          = 'fake-domain'
          manifest['properties']['azure']['azure_stack']['authentication']  = 'fake-authentication'
          manifest['properties']['azure']['azure_stack']['resource']        = 'fake-token-resource'
          manifest['properties']['azure']['azure_stack']['endpoint_prefix'] = 'fake-endpoint-prefix'
        end

        it 'parses the AzureStack properties' do
          expect(subject['cloud']['properties']['azure']['azure_stack']).to eq(
            'domain' => 'fake-domain',
            'authentication' => 'fake-authentication',
            'resource' => 'fake-token-resource',
            'endpoint_prefix' => 'fake-endpoint-prefix'
          )
        end
      end

      context 'when azure_stack.resource is invalid' do
        before do
          manifest['properties']['azure']['azure_stack']['domain'] = 'fake-domain'
          manifest['properties']['azure']['azure_stack']['authentication'] = 'fake-authentication'
        end

        context 'when azure_stack.resource is nil' do
          before do
            manifest['properties']['azure']['azure_stack']['resource'] = nil
          end

          it 'raises an error of missing azure_stack.resource' do
            expect { subject }.to raise_error(/"resource" must be set for AzureStack/)
          end
        end

        context 'when azure_stack.resource is empty' do
          before do
            manifest['properties']['azure']['azure_stack']['resource'] = ''
          end

          it 'raises an error of missing azure_stack.resource' do
            expect { subject }.to raise_error(/"resource" must be set for AzureStack/)
          end
        end
      end
    end

    context 'when isv_tracking_guid is provided' do
      context 'when guid is invalid' do
        before do
          manifest['properties']['azure']['isv_tracking_guid'] = 'fake-tracking-guid'
        end

        it 'raise an error' do
          expect { subject }.to raise_error('Invalid "isv_tracking_guid", length of guid must be 36.')
        end
      end

      context 'when guid is valid' do
        before do
          manifest['properties']['azure']['isv_tracking_guid'] = 'cd237ace-be2a-425c-a30f-dd91d5e93d96'
        end

        it 'is able to render isv_tracking_guid' do
          expect(subject['cloud']['properties']['azure']['isv_tracking_guid']).to eq('cd237ace-be2a-425c-a30f-dd91d5e93d96')
        end
      end
    end
  end

  context 'when parsing the registry property' do
    context 'when the registry endpoint is specified' do
      registry_endpoint = 'http://fake-username:fake-password@fake-registry-endpoint:fake-port'
      before do
        manifest['properties']['registry']['endpoint'] = registry_endpoint
      end

      it 'can parse the endpoint' do
        expect(subject['cloud']['properties']['registry']['endpoint']).to eq(registry_endpoint)
      end
    end

    context 'when the registry endpoint is not specified' do
      it 'can parse the endpoint using the host, port, username and password' do
        username = manifest['properties']['registry']['username']
        password = manifest['properties']['registry']['password']
        host = manifest['properties']['registry']['host']
        port = manifest['properties']['registry']['port']
        endpoint = "http://#{username}:#{password}@#{host}:#{port}"
        expect(subject['cloud']['properties']['registry']['endpoint']).to eq(endpoint)
      end
    end

    context 'when the registry password includes special characters' do
      special_chars_password = '=!@#$%^&*/-+?='
      before do
        manifest['properties']['registry']['password'] = special_chars_password
      end

      it 'encodes the password with special characters in the registry URL' do
        registry_uri = URI(subject['cloud']['properties']['registry']['endpoint'])
        expect(URI.decode(registry_uri.password)).to eq(special_chars_password)
      end
    end
  end

  context 'when parsing the agent property' do
    context 'when using an s3 blobstore' do
      let(:rendered_blobstore) { subject['cloud']['properties']['agent']['blobstore'] }

      context 'when provided a minimal configuration' do
        before do
          manifest['properties']['blobstore'].merge!(
            'provider' => 's3',
            'bucket_name' => 'my_bucket',
            'access_key_id' => 'blobstore-access-key-id',
            'secret_access_key' => 'blobstore-secret-access-key'
          )
        end

        it 'renders the s3 provider section with the correct defaults' do
          expect(rendered_blobstore).to eq(
            'provider' => 's3',
            'options' => {
              'bucket_name' => 'my_bucket',
              'access_key_id' => 'blobstore-access-key-id',
              'secret_access_key' => 'blobstore-secret-access-key',
              'use_ssl' => true,
              'port' => 443,
              's3_force_path_style' => false
            }
          )
        end
      end
    end

    context 'when using a local blobstore' do
      let(:rendered_blobstore) { subject['cloud']['properties']['agent']['blobstore'] }

      context 'when provided a minimal configuration' do
        before do
          manifest['properties']['blobstore'].merge!(
            'provider' => 'local',
            'path' => '/fake/path'
          )
        end

        it 'renders the local provider section with the correct defaults' do
          expect(rendered_blobstore).to eq(
            'provider' => 'local',
            'options' => {
              'blobstore_path' => '/fake/path'
            }
          )
        end
      end

      context 'when provided an incomplete configuration' do
        before do
          manifest['properties']['blobstore'].merge!(
            'provider' => 'local'
          )
        end

        it 'raises an error' do
          expect { rendered_blobstore }.to raise_error(/Can't find property 'blobstore.path'/)
        end
      end
    end
  end
end

class TemplateEvaluationContext
  attr_reader :name, :index
  attr_reader :properties, :raw_properties
  attr_reader :spec

  def initialize(spec, manifest)
    @name = spec['job']['name'] if spec['job'].is_a?(Hash)
    @index = spec['index']
    properties = {}
    spec['properties'].each do |name, x|
      default = x['default']
      copy_property(properties, manifest['properties'], name, default)
    end
    @properties = openstruct(properties)
    @raw_properties = properties
    @spec = openstruct(spec)
  end

  def recursive_merge(hash, other)
    hash.merge(other) do |_, old_value, new_value|
      if old_value.class == Hash && new_value.class == Hash
        recursive_merge(old_value, new_value)
      else
        new_value
      end
    end
  end

  def get_binding
    binding.taint
  end

  def p(*args)
    names = Array(args[0])
    names.each do |name|
      result = lookup_property(@raw_properties, name)
      return result unless result.nil?
    end
    return args[1] if args.length == 2

    raise UnknownProperty, names
  end

  def if_p(*names)
    values = names.map do |name|
      value = lookup_property(@raw_properties, name)
      return ActiveElseBlock.new(self) if value.nil?

      value
    end
    yield *values
    InactiveElseBlock.new
  end

  private

  def copy_property(dst, src, name, default = nil)
    keys = name.split('.')
    src_ref = src
    dst_ref = dst
    keys.each do |key|
      src_ref = src_ref[key]
      break if src_ref.nil? # no property with this name is src
    end
    keys[0..-2].each do |key|
      dst_ref[key] ||= {}
      dst_ref = dst_ref[key]
    end
    dst_ref[keys[-1]] ||= {}
    dst_ref[keys[-1]] = src_ref.nil? ? default : src_ref
  end

  def openstruct(object)
    case object
    when Hash
      mapped = object.each_with_object({}) { |(k, v), h| h[k] = openstruct(v); }
      OpenStruct.new(mapped)
    when Array
      object.map { |item| openstruct(item) }
    else
      object
    end
  end

  def lookup_property(collection, name)
    keys = name.split('.')
    ref = collection
    keys.each do |key|
      ref = ref[key]
      return nil if ref.nil?
    end
    ref
  end

  class UnknownProperty < StandardError
    def initialize(names)
      @names = names
      super("Can't find property '#{names.join("', or '")}'")
    end
  end

  class ActiveElseBlock
    def initialize(template)
      @context = template
    end

    def else
      yield
    end

    def else_if_p(*names, &block)
      @context.if_p(*names, &block)
    end
  end

  class InactiveElseBlock
    def else; end

    def else_if_p(*_)
      InactiveElseBlock.new
    end
  end
end

class ERBRenderer
  def initialize(context)
    @context = context
  end

  def render(erb_content)
    erb = ERB.new(erb_content)
    erb.result(@context.get_binding)
  end
end<|MERGE_RESOLUTION|>--- conflicted
+++ resolved
@@ -77,14 +77,10 @@
             'enable_telemetry' => false,
             'use_managed_disks' => false,
             'pip_idle_timeout_in_minutes' => 4,
-<<<<<<< HEAD
-            'enable_vm_boot_diagnostics'  => false,
+            'enable_vm_boot_diagnostics' => false,
             'vmss' => {
               'enabled' => false
             }
-=======
-            'enable_vm_boot_diagnostics' => false
->>>>>>> 35916a37
           },
           'registry' => {
             'address' => 'registry-host.example.com',
