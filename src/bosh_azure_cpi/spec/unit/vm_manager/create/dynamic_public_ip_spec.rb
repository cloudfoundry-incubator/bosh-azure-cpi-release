--- conflicted
+++ resolved
@@ -60,11 +60,7 @@
                                                 application_gateway: application_gateway
                                               )).once
 
-<<<<<<< HEAD
-            _, vm_params = vm_manager_for_pip.create(bosh_vm_meta, vm_props, network_configurator, env)
-=======
-            _, vm_params = vm_manager_for_pip.create(bosh_vm_meta, location, vm_props, disk_cids, network_configurator, env)
->>>>>>> fe5c4a09
+            _, vm_params = vm_manager_for_pip.create(bosh_vm_meta, vm_props, disk_cids, network_configurator, env)
             expect(vm_params[:name]).to eq(vm_name)
           end
         end
@@ -92,11 +88,7 @@
                                                 application_gateway: application_gateway
                                               ))
 
-<<<<<<< HEAD
-            _, vm_params = vm_manager.create(bosh_vm_meta, vm_props, network_configurator, env)
-=======
-            _, vm_params = vm_manager.create(bosh_vm_meta, location, vm_props, disk_cids, network_configurator, env)
->>>>>>> fe5c4a09
+            _, vm_params = vm_manager.create(bosh_vm_meta, vm_props, disk_cids, network_configurator, env)
             expect(vm_params[:name]).to eq(vm_name)
           end
         end
@@ -151,11 +143,7 @@
             expect(azure_client).not_to receive(:delete_network_interface)
             expect(azure_client).to receive(:create_virtual_machine)
               .with(MOCK_RESOURCE_GROUP_NAME, vm_params, network_interfaces, nil)
-<<<<<<< HEAD
-            _, vm_params = vm_manager2.create(bosh_vm_meta, vm_props, network_configurator, env)
-=======
-            _, vm_params = vm_manager2.create(bosh_vm_meta, location, vm_props, disk_cids, network_configurator, env)
->>>>>>> fe5c4a09
+            _, vm_params = vm_manager2.create(bosh_vm_meta, vm_props, disk_cids, network_configurator, env)
             expect(vm_params[:name]).to eq(vm_name)
           end
         end
@@ -206,11 +194,7 @@
               .with(MOCK_RESOURCE_GROUP_NAME, vm_params, network_interfaces, nil)
             expect(SecureRandom).to receive(:uuid).exactly(3).times
             expect do
-<<<<<<< HEAD
-              vm_manager2.create(bosh_vm_meta, vm_props, network_configurator, env)
-=======
-              vm_manager2.create(bosh_vm_meta, location, vm_props, disk_cids, network_configurator, env)
->>>>>>> fe5c4a09
+              vm_manager2.create(bosh_vm_meta, vm_props, disk_cids, network_configurator, env)
             end.not_to raise_error
           end
         end
@@ -238,11 +222,7 @@
             expect(azure_client).not_to receive(:delete_network_interface)
 
             expect do
-<<<<<<< HEAD
-              vm_manager.create(bosh_vm_meta, vm_props, network_configurator, env)
-=======
-              vm_manager.create(bosh_vm_meta, location, vm_props, disk_cids, network_configurator, env)
->>>>>>> fe5c4a09
+              vm_manager.create(bosh_vm_meta, vm_props, disk_cids, network_configurator, env)
             end.not_to raise_error
           end
         end
@@ -266,11 +246,7 @@
             expect(azure_client).not_to receive(:delete_network_interface)
 
             expect do
-<<<<<<< HEAD
-              vm_manager2.create(bosh_vm_meta, vm_props, network_configurator, env)
-=======
-              vm_manager2.create(bosh_vm_meta, location, vm_props, disk_cids, network_configurator, env)
->>>>>>> fe5c4a09
+              vm_manager2.create(bosh_vm_meta, vm_props, disk_cids, network_configurator, env)
             end.not_to raise_error
           end
         end
